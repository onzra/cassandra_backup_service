--- conflicted
+++ resolved
@@ -1757,20 +1757,11 @@
         try:
             backup_manager.incremental_backup(args.columnfamily)
         except FileLockedError as file_locked_error:
-<<<<<<< HEAD
-            logging.critical('Incremental backup in progress using {0} lock file.'.format(file_locked_error))
+            logging.warning('Incremental backup in progress using {0} lock file.'.format(file_locked_error))
             exit(10)
     elif args.action == 'status':
         backup_manager.status(args.columnfamily, args.restore_time)
     elif args.action == 'restore':
-        backup_manager.restore(args.columnfamily, args.destination_nodes, args.restore_time)
-
-    exit(0)
-=======
-            logging.warning('Incremental backup in progress using {0} lock file.'.format(file_locked_error))
-            exit(0)
-    elif args.action == 'status':
-        backup_manager.status(args.columnfamily, args.restore_time)
-    elif args.action == 'restore':
         backup_manager.restore(args.columnfamily, args.destination_nodes, args.restore_time, args.restore_dir)
->>>>>>> 98a3c303
+
+    exit(0)